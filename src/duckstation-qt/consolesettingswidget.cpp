--- conflicted
+++ resolved
@@ -41,16 +41,9 @@
   dialog->registerWidgetHelp(m_ui.fastBoot, tr("Fast Boot"), tr("Unchecked"),
                              tr("Patches the BIOS to skip the console's boot animation. Does not work with all games, "
                                 "but usually safe to enabled."));
-<<<<<<< HEAD
   
   dialog->registerWidgetHelp(m_ui.cdromLoadImageToRAM, tr("Preload Image to RAM"), tr("Unchecked"),
                              tr("Loads the game image into RAM. Useful for network paths that may become unreliable during gameplay. In some cases also eliminates stutter when games initiate audio track playback."));
-=======
-
-  dialog->registerWidgetHelp(
-    m_ui.cdromLoadImageToRAM, tr("Preload Image to RAM"), tr("Unchecked"),
-    tr("Loads the game image into RAM. Useful for network paths that may become unreliable during gameplay."));
->>>>>>> ab002e78
 }
 
 ConsoleSettingsWidget::~ConsoleSettingsWidget() = default;
